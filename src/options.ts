--- conflicted
+++ resolved
@@ -44,11 +44,7 @@
     name: string;
     cpu: number;
     memory: number;
-<<<<<<< HEAD
     port?: number; // docker port (the port exposed on the docker image) - if not specified random port will be used - usefull for busy private subnets 
-=======
-    port?: number;
->>>>>>> 991e8b44
     entryPoint: string[];
     environment: { [key: string]: string };
     protocols: IServiceProtocolOptions[];
