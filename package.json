{
<<<<<<< HEAD
  "name": "@ikonintegration/serverless-fargate-plugin",
  "version": "1.2.0",
=======
  "name": "serverless-fargate-plugin",
  "version": "1.2.1",
>>>>>>> ec5865b3
  "description": "A simple plugin to stand up an ECS FARGATE Cluster with a couple of services.",
  "main": "index.js",
  "homepage": "https://github.com/honerlaw/serverless-fargate-plugin/issues",
  "scripts": {
    "clean": "rm -rf ./*.js ./*.js.map ./bin/ ./.serverless/ ./resources/",
    "build": "npm run clean && tsc -p ./tsconfig.json",
    "test": "echo \"Error: no test specified\" && exit 1"
  },
  "author": "Derek Honerlaw",
  "contributors": [
    { "name": "Gabriel Pacheco", "email": "gabriel.wady@gmail.com" }
  ],
  "license": "MIT",
  "devDependencies": {
    "typescript": "^3.1.6"
  },
  "dependencies": {
    "uuid": "^3.4.0"
  }
}<|MERGE_RESOLUTION|>--- conflicted
+++ resolved
@@ -1,11 +1,6 @@
 {
-<<<<<<< HEAD
-  "name": "@ikonintegration/serverless-fargate-plugin",
-  "version": "1.2.0",
-=======
   "name": "serverless-fargate-plugin",
   "version": "1.2.1",
->>>>>>> ec5865b3
   "description": "A simple plugin to stand up an ECS FARGATE Cluster with a couple of services.",
   "main": "index.js",
   "homepage": "https://github.com/honerlaw/serverless-fargate-plugin/issues",
